--- conflicted
+++ resolved
@@ -2,10 +2,6 @@
 matplotlib
 scipy
 astropy
-<<<<<<< HEAD
-#PyAstronomy
-=======
 # PyAstronomy
->>>>>>> a3ac9498
 argparse
 ephem